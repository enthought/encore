#
# (C) Copyright 2012 Enthought, Inc., Austin, TX
# All right reserved.
#
# This file is open source software distributed according to the terms in
# LICENSE.txt
#

import json
import urllib
import rfc822

import requests

from .abstract_store import AbstractAuthorizingStore, Value, AuthorizationError
from .utils import DummyTransactionContext

_requests_version = requests.__version__.split('.')[0]

DEFAULT_PARTS = {'data': 'data',
                 'metadata': 'metadata',
                 'permissions': 'auth'}

class RequestsURLValue(Value):

    def __init__(self, session, base_url, key, url_format='{base}/{key}/{part}',
            parts=DEFAULT_PARTS):
        self._session = session
        self._base_url = base_url
        self._key = key
        self._url_format = url_format
        self._parts = parts
        self._data_response = None
        self._get_info()

    def _get_info(self):
        response = self._session.head(self._url('data'))
        self._validate_response(response)
        size = response.headers['Content-Length']
        if size is not None:
            size = int(size)
        self._size = size

        modified = response.headers['Last-Modified']
        if modified is not None:
            modified = rfc822.mktime_tz(rfc822.parsedate_tz(modified))
        self._modified = modified

        mimetype = response.headers['Content-Type']
        self._mimetype = mimetype

    def _url(self, part):
        return self._url_format.format(base=self._base_url,
                                       key=self._key,
                                       part=self._parts[part])

    def _validate_response(self, response):
        if response.status_code == 404:
            raise KeyError(self._key)
        elif response.status_code == 403:
            raise AuthorizationError(self._key)
        response.raise_for_status()

    @property
    def data(self):
        if self._data_response is None:
            self.open()
        return self._data_response.raw

    @property
    def metadata(self):
        headers = {'Accept': 'application/json'}
        response = self._session.get(self._url('metadata'), headers=headers)
        self._validate_response(response)

        metadata = json.loads(response.text)
        return metadata

    @property
    def permissions(self):
        headers = {'Accept': 'application/json'}
        response = self._session.get(self._url('permissions'),
                                     headers=headers)
        self._validate_response(response)
        permissions = json.loads(response.text)
        return permissions

    @property
    def size(self):
        if self._data_response is not None:
            self.open()
        return self._size

    @property
    def modified(self):
        if self._data_response is not None:
            self.open()
        return self._modified

    @property
    def mimetype(self):
        if self._data_response is not None:
            self.open()
        return self._mimetype

    def open(self):
        if _requests_version == '0':
            self._data_response = self._session.get(self._url('data'),
                prefetch=False)
        else:
            self._data_response = self._session.get(self._url('data'),
                stream=True)
        self._validate_response(self._data_response)

        size = self._data_response.headers['Content-Length']
        if size is not None:
            size = int(size)
        self._size = size

        modified = self._data_response.headers['Last-Modified']
        if modified is not None:
            modified = rfc822.mktime_tz(rfc822.parsedate_tz(modified))
        self._modified = modified

        mimetype = self._data_response.headers['Content-Type']
        self._mimetype = mimetype

        return self._data_response.raw
<<<<<<< HEAD
        
=======


>>>>>>> ba6ed31c
class DynamicURLStore(AbstractAuthorizingStore):

    def __init__(self, base_url, query_url, url_format='{base}/{key}/{part}',
                 parts=DEFAULT_PARTS):
        super(AbstractAuthorizingStore, self).__init__()
        self.base_url = base_url
        self.query_url = query_url
        self._user_tag = None
        self.url_format = url_format
        self.parts = parts

    def user_tag(self):
        return self._user_tag

    def _url(self, key, part):
        safe_key = urllib.quote(key, safe="/~!$&'()*+,;=:@")
<<<<<<< HEAD
        url = self.url_format.format(base=self.base_url, key=safe_key, part=self.parts[part])
=======
        url = self.url_format.format(base=self.base_url,
                                     key=safe_key,
                                     part=self.parts[part])
>>>>>>> ba6ed31c
        return url

    def _validate_response(self, response, key):
        if response.status_code == 404:
            raise KeyError(key)
        elif response.status_code == 403:
            raise AuthorizationError(key)
        response.raise_for_status()

    def get(self, key):
        safe_key = urllib.quote(key, safe="/~!$&'()*+,;=:@")
        result = RequestsURLValue(self._session, self.base_url, safe_key, self.url_format,
            self.parts)

        return result
    get.__doc__ = AbstractAuthorizingStore.get.__doc__

    def connect(self, credentials=None):
        """ Connect to a DynamicURLStore

        Parameters
        ----------
        credentials : (user_tag, requests.Session)
            The credentials are a tuple containing ther user's permission tag
            and a requests Session initialized with appropriate authentication.

        """
        self._user_tag, self._session = credentials
        super(DynamicURLStore, self).connect()

    def disconnect(self):
        super(DynamicURLStore, self).disconnect()

    def is_connected(self):
        super(DynamicURLStore, self).is_connected()

    def info(self):
        super(DynamicURLStore, self).info()

    def set(self, key, value, buffer_size=1048576):
        if isinstance(value, tuple):
            data, metadata = value
        else:
            data = value.data
            metadata = value.metadata
        with self.transaction('Setting key "%s"' % key):
            self.set_data(key, data, buffer_size)
            self.set_metadata(key, metadata)
    set.__doc__ = AbstractAuthorizingStore.set.__doc__

    def delete(self, key):
        pass
    delete.__doc__ = AbstractAuthorizingStore.delete.__doc__

    def set_data(self, key, data, buffer_size=1048576):
        response = self._session.put(self._url(key, 'data'), data=data.read())
        self._validate_response(response, key)
    set_data.__doc__ = AbstractAuthorizingStore.set_data.__doc__

    def set_metadata(self, key, metadata):
        response = self._session.put(self._url(key, 'metadata'),
            json.dumps(metadata))
        self._validate_response(response, key)
    set_metadata.__doc__ = AbstractAuthorizingStore.set_metadata.__doc__
<<<<<<< HEAD
    
    def get_metadata(self, key):
        response = self._session.get(self._url(key, 'metadata'))
        self._validate_response(response, key)
        if _requests_version=='0':
            return response.json
        else:
            return response.json()
    get_metadata.__doc__ = AbstractAuthorizingStore.get_metadata.__doc__    
    
    
=======

>>>>>>> ba6ed31c
    def update_metadata(self, key, metadata):
        response = self._session.post(self._url(key, 'metadata'),
            json.dumps(metadata))
        self._validate_response(response, key)
    update_metadata.__doc__ = AbstractAuthorizingStore.update_metadata.__doc__

    def get_permissions(self, key):
        response = self._session.get(self._url(key, 'permissions'))
        self._validate_response(response, key)
        if _requests_version=='0':
            return response.json
        else:
            return response.json()
    get_permissions.__doc__ = AbstractAuthorizingStore.get_permissions.__doc__

    def set_permissions(self, key, permissions):
        response = self._session.put(self._url(key, 'permissions'),
            json.dumps(permissions))
        self._validate_response(response, key)
        response.raise_for_status()
<<<<<<< HEAD
    set_permissions.__doc__ = AbstractAuthorizingStore.set_permissions.__doc__
    
=======
    set_metadata.__doc__ = AbstractAuthorizingStore.set_metadata.__doc__

>>>>>>> ba6ed31c
    def update_permissions(self, key, permissions):
        response = self._session.post(self._url(key, 'permissions'),
            json.dumps(permissions))
        self._validate_response(response, key)
        response.raise_for_status()
    update_permissions.__doc__ = AbstractAuthorizingStore.update_permissions.__doc__

    def transaction(self, notes):
        """ Provide a transaction context manager

        This class does not support transactions, so it returns a dummy object.

        """
        return DummyTransactionContext(self)

    def query(self, select=None, **kwargs):
        for key in self.query_keys(**kwargs):
            yield (key, self.get_metadata(key, select=select))
    query.__doc__ = AbstractAuthorizingStore.query.__doc__

    def query_keys(self, **kwargs):
        params = {key: json.dumps(value) for key, value in kwargs.items()}
        response = self._session.get(self.query_url, params=params)
        self._validate_response(response, params)
        for line in response.iter_lines():
            yield line
<<<<<<< HEAD
    query_keys.__doc__ = AbstractAuthorizingStore.query_keys.__doc__
    
=======
    query_keys.__doc__ = AbstractAuthorizingStore.query_keys.__doc__
>>>>>>> ba6ed31c
<|MERGE_RESOLUTION|>--- conflicted
+++ resolved
@@ -126,12 +126,7 @@
         self._mimetype = mimetype
 
         return self._data_response.raw
-<<<<<<< HEAD
-        
-=======
-
-
->>>>>>> ba6ed31c
+
 class DynamicURLStore(AbstractAuthorizingStore):
 
     def __init__(self, base_url, query_url, url_format='{base}/{key}/{part}',
@@ -148,13 +143,10 @@
 
     def _url(self, key, part):
         safe_key = urllib.quote(key, safe="/~!$&'()*+,;=:@")
-<<<<<<< HEAD
-        url = self.url_format.format(base=self.base_url, key=safe_key, part=self.parts[part])
-=======
+
         url = self.url_format.format(base=self.base_url,
                                      key=safe_key,
                                      part=self.parts[part])
->>>>>>> ba6ed31c
         return url
 
     def _validate_response(self, response, key):
@@ -219,7 +211,6 @@
             json.dumps(metadata))
         self._validate_response(response, key)
     set_metadata.__doc__ = AbstractAuthorizingStore.set_metadata.__doc__
-<<<<<<< HEAD
     
     def get_metadata(self, key):
         response = self._session.get(self._url(key, 'metadata'))
@@ -231,9 +222,7 @@
     get_metadata.__doc__ = AbstractAuthorizingStore.get_metadata.__doc__    
     
     
-=======
-
->>>>>>> ba6ed31c
+
     def update_metadata(self, key, metadata):
         response = self._session.post(self._url(key, 'metadata'),
             json.dumps(metadata))
@@ -254,13 +243,8 @@
             json.dumps(permissions))
         self._validate_response(response, key)
         response.raise_for_status()
-<<<<<<< HEAD
     set_permissions.__doc__ = AbstractAuthorizingStore.set_permissions.__doc__
-    
-=======
-    set_metadata.__doc__ = AbstractAuthorizingStore.set_metadata.__doc__
-
->>>>>>> ba6ed31c
+
     def update_permissions(self, key, permissions):
         response = self._session.post(self._url(key, 'permissions'),
             json.dumps(permissions))
@@ -287,9 +271,4 @@
         self._validate_response(response, params)
         for line in response.iter_lines():
             yield line
-<<<<<<< HEAD
-    query_keys.__doc__ = AbstractAuthorizingStore.query_keys.__doc__
-    
-=======
-    query_keys.__doc__ = AbstractAuthorizingStore.query_keys.__doc__
->>>>>>> ba6ed31c
+    query_keys.__doc__ = AbstractAuthorizingStore.query_keys.__doc__