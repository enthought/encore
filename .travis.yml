--- conflicted
+++ resolved
@@ -3,18 +3,13 @@
   - 2.7
   - 3.5
 install:
-<<<<<<< HEAD
-  - pip install coverage requests futures sphinx six
-  - python setup.py install
-=======
   - pip install -U nose
-  - pip install coverage coveralls requests futures sphinx
+  - pip install coverage coveralls requests futures sphinx six
   - python setup.py develop
 before_script:
   - mkdir testrunner
   - cp .coveragerc testrunner/
   - cd testrunner
->>>>>>> b008fd33
 script:
   - coverage run -m nose.core encore --exe
   - make --directory ../docs html
